"""AEMET: Custom Weather Component for AEMET (Agencia Estatal de Metereologia)"""

import logging
from datetime import datetime

import homeassistant.helpers.config_validation as cv
import voluptuous as vol
from homeassistant.components.weather import PLATFORM_SCHEMA
from homeassistant.components.weather import WeatherEntity
from homeassistant.const import (
    CONF_API_KEY,
    CONF_LATITUDE,
    CONF_LONGITUDE,
    CONF_ELEVATION,
    CONF_MODE,
    CONF_NAME,
)
from homeassistant.const import PRECISION_TENTHS
from homeassistant.util import Throttle

from .aemet import AemetData
from .const import *

_LOGGER = logging.getLogger(__name__)

PLATFORM_SCHEMA = PLATFORM_SCHEMA.extend(
    {
        vol.Required(CONF_API_KEY): cv.string,
        vol.Optional(CONF_LATITUDE): cv.latitude,
        vol.Optional(CONF_LONGITUDE): cv.longitude,
        vol.Optional(CONF_ELEVATION): cv.small_float,
        vol.Optional(CONF_MODE, default=DEFAULT_FORECAST_MODE): vol.In(FORECAST_MODE),
        vol.Optional(CONF_CACHE_DIR, default=DEFAULT_CACHE_DIR): cv.string,
        vol.Optional(CONF_SET_WEATHER_STATION): cv.string,
        vol.Optional(CONF_SET_CITY): cv.string,
        vol.Optional(CONF_NAME, default=DEFAULT_NAME): cv.string,
        vol.Optional(CONF_EXPERIMENTAL, default=False): cv.boolean,
    }
)


def setup_platform(hass, config, add_entities, discovery_info=None):
    """Set up the AEMET weather entities."""
    _LOGGER.debug("Setting up plataform %s", DEFAULT_NAME)

    latitude = config.get(CONF_LATITUDE, hass.config.latitude)
    longitude = config.get(CONF_LONGITUDE, hass.config.longitude)
    elevation = config.get(CONF_ELEVATION, hass.config.elevation)
    name = config.get(CONF_NAME)
    api_key = config.get(CONF_API_KEY)

    mode = config.get(CONF_MODE)

    cache_dir = config.get("cache_dir")

    weather_station = config.get("weather_station")
    city = config.get("city")
    experimental = config.get("experimental")

    aemet = AemetData(
        latitude,
        longitude,
        elevation,
        api_key=api_key,
        cache_dir=cache_dir,
        weather_station=weather_station,
        city=city,
        experimental=experimental,
    )

    add_entities([AemetWeather(name, aemet, mode)], True)
    _LOGGER.debug(
        "Entity %s[%s] created for location (%s, %s)", name, mode, latitude, longitude
    )


class AemetWeather(WeatherEntity):
    """Representation of a weather entity."""

    def __init__(self, name, aemet, mode):
        """Initialize AEMET weather."""
        _LOGGER.debug("Creating instance of AemetWeather, using parameters")
        _LOGGER.debug("name\t%s", name)
        _LOGGER.debug("aemet\t%s", aemet)
        _LOGGER.debug("mode\t%s", mode)

        self._name = name

        assert isinstance(aemet, AemetData)
        self._aemet = aemet
        self._mode = mode

        self._aemet_data = None

        self._aemet_forecast_current_hour = None

    def retrieve_forecast_subday(self, data, field, intervalo=24):
        if self._mode == "daily":
            date = datetime.today().replace(hour=0, minute=0, second=0, microsecond=0)
            forecast_date = datetime.strptime(
                data.get(ATTR_FORECAST_TIME), "%Y-%m-%dT%H:%M:%S"
            ).replace(hour=0, minute=0, second=0)

            if (
                    intervalo == 3 and date == forecast_date
            ):  # if today ... we can get info up to 6 hours interval
                return None
            if (
                    intervalo == 12 and date != forecast_date
            ):  # if not today ... we should get info for whole day
                return None
        else:
            if intervalo == 3:
                return None

        valor = self.retrieve_forecast_subday(data, field, int(intervalo / 2))
        if valor is not None:
            return valor
        else:
            hour = datetime.now().hour

            inicio = str(int(hour / intervalo) * intervalo).zfill(2)
            fin = str(int(hour / intervalo + 1) * intervalo).zfill(2)
            periodo = f"{inicio}-{fin}"

            campo = data.get(periodo, None)
            if campo is None:
                if intervalo == 24:
                    valor = data.get(field, None)
                    return valor
                return None
            else:
                valor = campo.get(field, None)
                return valor

    @property
    def state(self):
        return self.condition

    @property
    def state_attributes(self):
        """Return the state attributes."""
        data = {ATTR_WEATHER_TEMPERATURE: self.temperature}

        humidity = self.humidity
        if humidity is not None:
            data[ATTR_WEATHER_HUMIDITY] = humidity

        ozone = self.ozone
        if ozone is not None:
            data[ATTR_WEATHER_OZONE] = ozone

        pressure = self.pressure
        if pressure is not None:
            data[ATTR_WEATHER_PRESSURE] = pressure

        wind_bearing = self.wind_bearing
        if wind_bearing is not None:
            data[ATTR_WEATHER_WIND_BEARING] = wind_bearing

        wind_speed = self.wind_speed
        if wind_speed is not None:
            data[ATTR_WEATHER_WIND_SPEED] = wind_speed

        visibility = self.visibility
        if visibility is not None:
            data[ATTR_WEATHER_VISIBILITY] = visibility

        attribution = self.attribution
        if attribution is not None:
            data[ATTR_WEATHER_ATTRIBUTION] = attribution

        if self.forecast is not None:
            forecast = []
            for forecast_entry in self.forecast:
                forecast_entry = dict(forecast_entry)
                forecast_entry[ATTR_FORECAST_TEMP] = forecast_entry[ATTR_FORECAST_TEMP]

                if ATTR_FORECAST_TEMP_LOW in forecast_entry:
                    forecast_entry[ATTR_FORECAST_TEMP_LOW] = forecast_entry[
                        ATTR_FORECAST_TEMP_LOW
                    ]

                forecast.append(forecast_entry)

            data[ATTR_FORECAST] = forecast

        return data

    @property
    def attribution(self):
        """Return the attribution."""
        if self._aemet_data is not None:
            return self._aemet_data["daily"]["information"].get(
                ATTR_WEATHER_ATTRIBUTION
            )

    @property
    def name(self):
        """Return the name of the sensor."""
        return self._name

    @property
    def temperature(self):
        """Return the temperature."""
        if self._aemet_data["currently"] is None:
            return None

        value = self._aemet_data["currently"]["data"].get(ATTR_WEATHER_TEMPERATURE)
        if value is None:
            value = self._aemet_forecast_current_hour.get(ATTR_WEATHER_TEMPERATURE)
        return value

    @property
    def temperature_unit(self):
        """Return the unit of measurement."""
        return TEMP_CELSIUS

    @property
    def humidity(self):
        """Return the humidity."""
        if self._aemet_data["currently"] is None:
            return None

        value = self._aemet_data["currently"]["data"].get(ATTR_WEATHER_HUMIDITY)
        if value is None:
            value = self._aemet_forecast_current_hour.get(ATTR_WEATHER_HUMIDITY)
        return value

    @property
    def wind_speed(self):
        """Return the wind speed."""
        if self._aemet_data["currently"] is None:
            return None

        value = self._aemet_data["currently"]["data"].get(ATTR_WEATHER_WIND_SPEED)
        if value is None:
            value = self._aemet_forecast_current_hour.get(ATTR_WEATHER_WIND_SPEED)
        return value

    @property
    def wind_bearing(self):
        """Return the wind bearing."""
        if self._aemet_data["currently"] is None:
            return None

        value = self._aemet_data["currently"]["data"].get(ATTR_WEATHER_WIND_BEARING)
        if value is None:
            value = self._aemet_forecast_current_hour.get(ATTR_WEATHER_WIND_BEARING)
        return WIND_DIRECTIONS.get(value)

    @property
    def ozone(self):
        """Return the ozone level."""
        if self._aemet_data["currently"] is None:
            return None

        value = self._aemet_data["currently"]["data"].get(ATTR_WEATHER_OZONE)
        if value is None:
            value = self._aemet_forecast_current_hour.get(ATTR_WEATHER_OZONE)
        return value

    @property
    def pressure(self):
        """Return the pressure."""
        if self._aemet_data["currently"] is None:
            return None

        value = self._aemet_data["currently"]["data"].get(ATTR_WEATHER_PRESSURE)
        if value is None:
            value = self._aemet_forecast_current_hour.get(ATTR_WEATHER_PRESSURE)
        return value

    @property
    def visibility(self):
        """Return the visibility."""
        if self._aemet_data["currently"] is None:
            return None

        value = self._aemet_data["currently"]["data"].get(ATTR_WEATHER_VISIBILITY)
        if value is None:
            value = self._aemet_forecast_current_hour.get(ATTR_WEATHER_VISIBILITY)
        return value

    @property
    def precision(self):
        return PRECISION_TENTHS

    @property
    def condition(self):
        """Return the weather condition."""
        if self._aemet_data["currently"] is None:
            return None

        condition = self._aemet_data["currently"]["data"].get("condition")
        if condition is None:
            condition = self._aemet_forecast_current_hour.get(
                "condition", "desconocido"
            )

        # Night conditions get an "n" appended, if not found lets try without that "n"
        return MAP_CONDITION.get(condition, MAP_CONDITION.get(condition[:2]))

    @property
    def forecast(self):
        """Return the forecast array."""

        fc = []

        if self._mode == "daily":
            if self._aemet_data["daily"] is None:
                return None

            date = datetime.now().replace(hour=0, minute=0, second=0, microsecond=0)
            working_data = self._aemet_data["daily"]["data"]

        else:
            if self._aemet_data["hourly"] is None:
                return None

            date = datetime.utcnow().replace(minute=0, second=0, microsecond=0)
            working_data = self._aemet_data["hourly"]["data"]

        for entry in working_data:
            forecast_time = datetime.strptime(
                entry.get(ATTR_FORECAST_TIME), "%Y-%m-%dT%H:%M:%S"
            )
            if forecast_time >= date:
                condition = self.retrieve_forecast_subday(entry, ATTR_FORECAST_CONDITION)
                data = {
                    ATTR_FORECAST_TIME: entry.get(ATTR_FORECAST_TIME),
                    ATTR_FORECAST_TEMP: entry.get(ATTR_FORECAST_TEMP),
                    ATTR_FORECAST_TEMP_LOW: entry.get(ATTR_FORECAST_TEMP_LOW),
                    ATTR_FORECAST_PRECIPITATION: entry.get(ATTR_FORECAST_PRECIPITATION),
<<<<<<< HEAD
                    ATTR_FORECAST_CONDITION: MAP_CONDITION.get(condition,
                        MAP_CONDITION(condition[:2], entry.get(ATTR_WEATHER_DESCRIPTION)),
=======
                    ATTR_FORECAST_CONDITION: MAP_CONDITION.get(
                        self.retrieve_forecast_subday(entry, ATTR_FORECAST_CONDITION),
                        entry.get(ATTR_WEATHER_DESCRIPTION, ""),
>>>>>>> c3cd706b
                    ),
                    ATTR_FORECAST_WIND_SPEED: self.retrieve_forecast_subday(
                        entry, ATTR_FORECAST_WIND_SPEED
                    ),
                    ATTR_FORECAST_WIND_BEARING: WIND_DIRECTIONS.get(
                        self.retrieve_forecast_subday(
                            entry, ATTR_FORECAST_WIND_BEARING
                        ),
                        None,
                    ),
                }

                fc.append(data)

        return fc

    @Throttle(MIN_TIME_BETWEEN_UPDATES)
    def update(self):
        """Get the latest data from AEMET."""
        _LOGGER.debug("Get the latest data from AEMET for %s ", self._name)
        self._aemet.update()

        self._aemet_data = self._aemet.data

        now = datetime.now().replace(minute=0, second=0, microsecond=0).isoformat()

        if self._aemet_data["hourly"] is not None:
            for prediccion in self._aemet_data["hourly"]["data"]:
                if now == prediccion[ATTR_FORECAST_TIME]:
                    self._aemet_forecast_current_hour = prediccion
                    break<|MERGE_RESOLUTION|>--- conflicted
+++ resolved
@@ -332,14 +332,8 @@
                     ATTR_FORECAST_TEMP: entry.get(ATTR_FORECAST_TEMP),
                     ATTR_FORECAST_TEMP_LOW: entry.get(ATTR_FORECAST_TEMP_LOW),
                     ATTR_FORECAST_PRECIPITATION: entry.get(ATTR_FORECAST_PRECIPITATION),
-<<<<<<< HEAD
                     ATTR_FORECAST_CONDITION: MAP_CONDITION.get(condition,
-                        MAP_CONDITION(condition[:2], entry.get(ATTR_WEATHER_DESCRIPTION)),
-=======
-                    ATTR_FORECAST_CONDITION: MAP_CONDITION.get(
-                        self.retrieve_forecast_subday(entry, ATTR_FORECAST_CONDITION),
-                        entry.get(ATTR_WEATHER_DESCRIPTION, ""),
->>>>>>> c3cd706b
+                        MAP_CONDITION(condition[:2], entry.get(ATTR_WEATHER_DESCRIPTION, "")),
                     ),
                     ATTR_FORECAST_WIND_SPEED: self.retrieve_forecast_subday(
                         entry, ATTR_FORECAST_WIND_SPEED
